--- conflicted
+++ resolved
@@ -20,8 +20,7 @@
 
 impl<A> Default for TinyMap<A>
 where
-    A: Array,
-    A::Item: MapEntry,
+    A: MapArray,
 {
     fn default() -> Self {
         TinyMap::Stack(ArrayMap::default())
@@ -30,12 +29,7 @@
 
 impl<A> TinyMap<A>
 where
-<<<<<<< HEAD
-    A: Array,
-    A::Item: MapEntry,
-=======
     A: MapArray + Default,
->>>>>>> a8dd6346
 {
     /**
     Creates a new empty TinyMap
@@ -71,18 +65,6 @@
     }
 }
 
-<<<<<<< HEAD
-=======
-impl<A> Default for TinyMap<A>
-where
-    A: MapArray + Default,
-{
-    fn default() -> Self {
-        TinyMap::Stack(ArrayMap::default())
-    }
-}
-
->>>>>>> a8dd6346
 impl<A> TinyMap<A>
 where
     A: MapArray,
@@ -176,14 +158,8 @@
 
 impl<A> TinyMap<A>
 where
-<<<<<<< HEAD
-    A: Array,
-    A::Item: MapEntry<Key = K, Value = V>,
-    K: Ord,
-=======
     A: MapArray + Default,
     A::Key: Ord,
->>>>>>> a8dd6346
 {
     /**
     Inserts a key-value pair into the map
@@ -420,15 +396,9 @@
 
 impl<A> TinyMap<A>
 where
-<<<<<<< HEAD
-    A: Array,
-    A::Item: MapEntry<Key = K, Value = V>,
-    K: Ord,
-=======
     A: MapArray,
     A::Key: Ord + Default,
     A::Value: Default,
->>>>>>> a8dd6346
 {
     /**
     Removes a key from the map, returning the value at the key if the key was previously in the map
@@ -502,14 +472,8 @@
 /// Elements from the iterator beyond the map's capacity will be discarded.
 impl<A> FromIterator<(A::Key, A::Value)> for TinyMap<A>
 where
-<<<<<<< HEAD
-    A: Array,
-    A::Item: MapEntry<Key = K>,
-    K: Ord,
-=======
     A: MapArray + Default,
     A::Key: Ord,
->>>>>>> a8dd6346
 {
     fn from_iter<I>(iter: I) -> Self
     where
